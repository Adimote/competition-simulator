--- conflicted
+++ resolved
@@ -2401,14 +2401,10 @@
                     ]
                   }
                 ]
-<<<<<<< HEAD
                 width 800
                 height 600
                 recognition Recognition {
                   frameThickness 5
-=======
-                recognition Recognition {
->>>>>>> f755efdc
                 }
               }
               DEF LEFT_FINGER_SLIDER SliderJoint {
