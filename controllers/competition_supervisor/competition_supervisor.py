--- conflicted
+++ resolved
@@ -22,16 +22,10 @@
     now = datetime.datetime.now()
 
     date = now.date().isoformat()
-<<<<<<< HEAD
-    # Windows doesn't like colons in filenames
-    name = now.isoformat().replace(':', '-')
-    return Path(date) / name / '{}'.format(name)
-=======
 
     name = sr_controller.get_filename_safe_identifier()  # type: str
 
     return Path(date) / name / '{}.html'.format(name)
->>>>>>> 0dee704b
 
 
 @contextlib.contextmanager
