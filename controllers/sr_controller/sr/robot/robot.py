<<<<<<< HEAD
from sr.robot import motor, ruggeduino, camera
from sr.robot.settings import TIME_STEP
=======
from sr.robot import motor
from sr.robot import ruggeduino
from sr.robot.settings import TIME_STEP, MAX_SPEED
>>>>>>> f755efdc
from controller import Robot as WebotsRobot # Webots specific library
from threading import Thread
import time
import sys
from sr.robot.game import stop_after_delay


class Robot(object):
    """Class for initialising and accessing robot hardware"""

    def __init__( self,
                  quiet = False,
                  init = True):

        # Check this is the right version of Python before continuing
        assert sys.version_info >= (3, 4), "Sorry, you must be using Python 3. Please see the SR docs for how to switch your Python version."

        self._initialised = False
        self._quiet = quiet

        # TODO set these values dynamically
        self.mode = "dev"
        self.zone = 0
        self.arena = "A"

        self.webot = WebotsRobot()

        if init:
            self.init()
            self.wait_start()
            if self.mode == "comp":
                stop_after_delay()


    @classmethod
    def setup(cls):
        return cls()

    def init(self):
        self.webots_init()
        self._init_devs()
        self._initialised = True

    def webots_init(self):
        t = Thread(target=self.webot_run_robot)
        t.start()
        time.sleep(TIME_STEP / 1000)

    def webot_run_robot(self):
        while not self.webot.step(TIME_STEP):
            pass

    def wait_start(self):
        "Wait for the start signal to happen"

        if self.mode not in ["comp", "dev"]:
            raise Exception( "mode of '%s' is not supported -- must be 'comp' or 'dev'" % self.mode )
        if self.zone < 0 or self.zone > 3:
            raise Exception( "zone must be in range 0-3 inclusive -- value of %i is invalid" % self.zone )
        if self.arena not in ["A", "B"]:
            raise Exception( "arena must be A or B")

    def _init_devs(self):
        "Initialise the attributes for accessing devices"

        # Motor boards
        self._init_motors()

        # Ruggeduinos
        self._init_ruggeduinos()

        # Camera
        self._init_camera()

    def _init_motors(self):
        self.motors = motor.init_motor_array(self.webot)

    def _init_ruggeduinos(self):
        self.ruggeduinos = ruggeduino.init_ruggeduino_array(self.webot)

    def _init_camera(self):
        self.camera = camera.Camera(self.webot)
        self.see = self.camera.see<|MERGE_RESOLUTION|>--- conflicted
+++ resolved
@@ -1,11 +1,5 @@
-<<<<<<< HEAD
 from sr.robot import motor, ruggeduino, camera
-from sr.robot.settings import TIME_STEP
-=======
-from sr.robot import motor
-from sr.robot import ruggeduino
 from sr.robot.settings import TIME_STEP, MAX_SPEED
->>>>>>> f755efdc
 from controller import Robot as WebotsRobot # Webots specific library
 from threading import Thread
 import time
