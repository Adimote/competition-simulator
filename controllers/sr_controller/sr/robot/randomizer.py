--- conflicted
+++ resolved
@@ -4,24 +4,5 @@
 
 def add_jitter(actual_value, min_possible, max_possible, random_range_percent = DEFAULT_RANDOM_RANGE_PERCENT):
     random_range = actual_value * (random_range_percent / float(100))
-<<<<<<< HEAD
-
-    new_value = actual_value + random_in_range(-random_range, random_range)
-
-    if new_value > max_possible:
-        new_value = max_possible
-    elif new_value < min_possible:
-        new_value = min_possible
-
-    return float(new_value)
-
-def random_in_range(min_possible, max_possible):
-    rng = random.SystemRandom()
-    return scale_to_range(rng.random(), 0, 1, min_possible, max_possible)
-
-def scale_to_range(old_value, old_min, old_max, new_min, new_max):
-    return ( (old_value - old_min) / (old_max - old_min) ) * (new_max - new_min) + new_min
-=======
     new_value = actual_value + random.uniform(-random_range, random_range)
-    return max(min_possible, min(new_value, max_possible))
->>>>>>> 1c589186
+    return max(min_possible, min(new_value, max_possible))