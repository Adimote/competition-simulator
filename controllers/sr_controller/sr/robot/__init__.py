--- conflicted
+++ resolved
@@ -1,9 +1,7 @@
 from sr.robot.robot import Robot
-<<<<<<< HEAD
 from sr.robot.camera import TokenType
-=======
 
 __all__ = (
     'Robot',
-)
->>>>>>> 3957e02a
+    'TokenType',
+)