--- conflicted
+++ resolved
@@ -1,11 +1,6 @@
-<<<<<<< HEAD
-from sr.robot.ruggeduino_devices import Led, Microswitch, DistanceSensor
-=======
 from typing import List
-
 from controller import Robot
-from sr.robot.sensor_devices import Microswitch, DistanceSensor
->>>>>>> d105c7a5
+from sr.robot.sensor_devices import Led, Microswitch, DistanceSensor
 
 
 def init_ruggeduino_array(webot: Robot) -> 'List[Ruggeduino]':
@@ -39,32 +34,22 @@
 
     digital_output_array = [Led(webot, name) for name in led_names]
 
-<<<<<<< HEAD
-    return [Ruggeduino(webot, analogue_input_array, digital_input_array, digital_output_array)]
-=======
-    return [Ruggeduino(analogue_array, digital_array)]
->>>>>>> d105c7a5
+    return [Ruggeduino(analogue_input_array, digital_input_array, digital_output_array)]
 
 
 class Ruggeduino:
 
     DIGITAL_PIN_START = 2  # Exclude pins 0 and 1 as they are used for USB serial comms
 
-<<<<<<< HEAD
-    def __init__(self, webot, analogue_input_array, digital_input_array, digital_output_array):
-        self.webot = webot
+    def __init__(
+        self,
+        analogue_input_array: List[DistanceSensor],
+        digital_input_array: List[Microswitch],
+        digital_output_array: List[Led],
+    ) -> None:
         self.analogue_input_array = analogue_input_array
         self.digital_input_array = digital_input_array
         self.digital_output_array = digital_output_array
-=======
-    def __init__(
-        self,
-        analogue_array: List[DistanceSensor],
-        digital_array: List[Microswitch],
-    ) -> None:
-        self.analogue_array = analogue_array
-        self.digital_array = digital_array
->>>>>>> d105c7a5
 
     def digital_read(self, pin):
         "Read an digital input"
